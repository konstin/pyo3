name: CI

on:
  push:
    branches:
      - master
  pull_request:

env:
  CARGO_TERM_COLOR: always

jobs:
  fmt:
    runs-on: ubuntu-latest
    steps:
      - uses: actions/checkout@v2
      - uses: actions/setup-python@v2
      - run: pip install black==19.10b0
      - uses: actions-rs/toolchain@v1
        with:
          toolchain: stable
          profile: minimal
          components: rustfmt
      - name: Check python formatting (black)
        run: black --check .
      - name: Check rust formatting (rustfmt)
        run: cargo fmt --all -- --check

  clippy:
    runs-on: ubuntu-latest
    steps:
      - uses: actions/checkout@v2
      - uses: actions-rs/toolchain@v1
        with:
          toolchain: stable
          profile: minimal
          components: clippy
      - run: make clippy

  build:
    needs: [fmt] # don't wait for clippy as fails rarely and takes longer
    name: python${{ matrix.python-version }}-${{ matrix.platform.python-architecture }} ${{ matrix.platform.os }} ${{ matrix.msrv }}
    runs-on: ${{ matrix.platform.os }}
    strategy:
      fail-fast: false  # If one platform fails, allow the rest to keep testing.
      matrix:
        rust: [stable]
        python-version: [3.5, 3.6, 3.7, 3.8, 3.9, pypy3]
        platform: [
          { os: "macOS-latest",   python-architecture: "x64", rust-target: "x86_64-apple-darwin" },
          { os: "ubuntu-latest", python-architecture: "x64", rust-target: "x86_64-unknown-linux-gnu" },
          { os: "windows-latest", python-architecture: "x64", rust-target: "x86_64-pc-windows-msvc" },
          { os: "windows-latest", python-architecture: "x86", rust-target: "i686-pc-windows-msvc" },
        ]
        exclude:
          # See https://github.com/PyO3/pyo3/pull/1215 for why.
          - python-version: pypy3
            platform: { os: "windows-latest" }
        include:
          # Test minimal supported Rust version
          - rust: 1.39.0
            python-version: 3.9
            platform: { os: "ubuntu-latest", python-architecture: "x64", rust-target: "x86_64-unknown-linux-gnu" }
            msrv: "MSRV"

    steps:
      - uses: actions/checkout@v2

      - name: Set up Python ${{ matrix.python-version }}
        uses: actions/setup-python@v2
        with:
          python-version: ${{ matrix.python-version }}
          architecture: ${{ matrix.platform.python-architecture }}

      - name: Install Rust toolchain
        uses: actions-rs/toolchain@v1
        with:
          toolchain: ${{ matrix.rust }}
          target: ${{ matrix.platform.rust-target }}
          profile: minimal
          default: true

      - if: matrix.platform.os == 'ubuntu-latest'
        name: Prepare LD_LIBRARY_PATH (Ubuntu only)
        run: echo LD_LIBRARY_PATH=${pythonLocation}/lib >> $GITHUB_ENV

      - name: Build without default features
        run: cargo build --no-default-features --verbose --target ${{ matrix.platform.rust-target }}

      - name: Build with default features
        run: cargo build --features "num-bigint num-complex" --verbose --target ${{ matrix.platform.rust-target }}

      # Run tests (except on PyPy, because no embedding API).
      - if: matrix.python-version != 'pypy3'
        name: Test
<<<<<<< HEAD
        run: cargo test --features "num-bigint num-complex"
      # Run tests again, but in abi3 mode
      - if: matrix.python-version != 'pypy3'
        name: Test
        run: cargo test --no-default-features --features "abi3,macros"
=======
        run: cargo test --features "num-bigint num-complex" --target ${{ matrix.platform.rust-target }}
>>>>>>> fc7cb2e7

      - name: Test proc-macro code
        run: cargo test --manifest-path=pyo3-derive-backend/Cargo.toml --target ${{ matrix.platform.rust-target }}

      - name: Install python test dependencies
        run: |
          python -m pip install -U pip setuptools
          pip install setuptools-rust pytest pytest-benchmark tox tox-venv

      - name: Test example extension modules
        shell: bash
        run: |
          for example_dir in examples/*; do
              cd $example_dir
              tox -c "tox.ini" -e py
              cd -
          done

    env:
      RUST_BACKTRACE: 1

  coverage:
    needs: [fmt]
    runs-on: ubuntu-latest
    steps:
      - uses: actions/checkout@v2
      - uses: actions-rs/toolchain@v1
        with:
          toolchain: nightly
          override: true
          profile: minimal
      - uses: actions-rs/cargo@v1
        with:
          command: test
          args: --features "num-bigint num-complex" --no-fail-fast
        env:
          CARGO_INCREMENTAL: 0
          RUSTFLAGS: "-Zprofile -Ccodegen-units=1 -Cinline-threshold=0 -Clink-dead-code -Coverflow-checks=off -Cpanic=abort -Zpanic_abort_tests"
          RUSTDOCFLAGS: "-Zprofile -Ccodegen-units=1 -Cinline-threshold=0 -Clink-dead-code -Coverflow-checks=off -Cpanic=abort -Zpanic_abort_tests"
      - uses: actions-rs/grcov@v0.1
        id: coverage
      - uses: codecov/codecov-action@v1
        with:
          file: ${{ steps.coverage.outputs.report }}<|MERGE_RESOLUTION|>--- conflicted
+++ resolved
@@ -93,15 +93,11 @@
       # Run tests (except on PyPy, because no embedding API).
       - if: matrix.python-version != 'pypy3'
         name: Test
-<<<<<<< HEAD
-        run: cargo test --features "num-bigint num-complex"
+        run: cargo test --features "num-bigint num-complex" --target ${{ matrix.platform.rust-target }}
       # Run tests again, but in abi3 mode
       - if: matrix.python-version != 'pypy3'
-        name: Test
-        run: cargo test --no-default-features --features "abi3,macros"
-=======
-        run: cargo test --features "num-bigint num-complex" --target ${{ matrix.platform.rust-target }}
->>>>>>> fc7cb2e7
+        name: Test (abi3)
+        run: cargo test --no-default-features --features "abi3,macros" --target ${{ matrix.platform.rust-target }}
 
       - name: Test proc-macro code
         run: cargo test --manifest-path=pyo3-derive-backend/Cargo.toml --target ${{ matrix.platform.rust-target }}
