#![feature(specialization)]

//! Rust bindings to the Python interpreter.
//!
//! Look at [the guide](https://pyo3.rs/) for a detailed introduction.
//!
//! # Ownership and Lifetimes
//!
//! In Python, all objects are implicitly reference counted.
//! In rust, we will use the `PyObject` type to represent a reference to a Python object.
//!
//! Because all Python objects potentially have multiple owners, the
//! concept of Rust mutability does not apply to Python objects.
//! As a result, this API will allow mutating Python objects even if they are not stored
//! in a mutable Rust variable.
//!
//! The Python interpreter uses a global interpreter lock (GIL)
//! to ensure thread-safety.
//! This API uses a zero-sized `struct Python<'p>` as a token to indicate
//! that a function can assume that the GIL is held.
//!
//! You obtain a `Python` instance by acquiring the GIL,
//! and have to pass it into all operations that call into the Python runtime.
//!
//! # Error Handling
//! The vast majority of operations in this library will return `PyResult<...>`.
//! This is an alias for the type `Result<..., PyErr>`.
//!
//! A `PyErr` represents a Python exception. Errors within the `PyO3` library are
//! also exposed as Python exceptions.
//!
//! # Example
//!
//! ## Using rust from python
//!
//! Pyo3 can be used to generate a native python module.
//!
//! **`Cargo.toml`**
//!
//! ```toml
//! [package]
//! name = "string-sum"
//! version = "0.1.0"
//! edition = "2018"
//!
//! [lib]
//! name = "string_sum"
//! crate-type = ["cdylib"]
//!
//! [dependencies.pyo3]
//! version = "0.8.4"
//! features = ["extension-module"]
//! ```
//!
//! **`src/lib.rs`**
//!
//! ```rust
//! use pyo3::prelude::*;
//! use pyo3::wrap_pyfunction;
//!
//! #[pyfunction]
//! /// Formats the sum of two numbers as string
//! fn sum_as_string(a: usize, b: usize) -> PyResult<String> {
//!     Ok((a + b).to_string())
//! }
//!
//! /// This module is a python module implemented in Rust.
//! #[pymodule]
//! fn string_sum(py: Python, m: &PyModule) -> PyResult<()> {
//!     m.add_wrapped(wrap_pyfunction!(sum_as_string))?;
//!
//!     Ok(())
//! }
//! ```
//!
//! On windows and linux, you can build normally with `cargo build --release`. On macOS, you need to set additional linker arguments. One option is to compile with `cargo rustc --release -- -C link-arg=-undefined -C link-arg=dynamic_lookup`, the other is to create a `.cargo/config` with the following content:
//!
//! ```toml
//! [target.x86_64-apple-darwin]
//! rustflags = [
//!   "-C", "link-arg=-undefined",
//!   "-C", "link-arg=dynamic_lookup",
//! ]
//! ```
//!
//! For developing, you can copy and rename the shared library from the target folder: On macOS, rename `libstring_sum.dylib` to `string_sum.so`, on windows `libstring_sum.dll` to `string_sum.pyd` and on linux `libstring_sum.so` to `string_sum.so`. Then open a python shell in the same folder and you'll be able to `import string_sum`.
//!
//! To build, test and publish your crate as python module, you can use [maturin](https://github.com/PyO3/maturin) or [setuptools-rust](https://github.com/PyO3/setuptools-rust). You can find an example for setuptools-rust in [examples/word-count](examples/word-count), while maturin should work on your crate without any configuration.
//!
//! ## Using python from rust
//!
//! Add `pyo3` this to your `Cargo.toml`:
//!
//! ```toml
//! [dependencies]
//! pyo3 = "0.8.4"
//! ```
//!
//! Example program displaying the value of `sys.version`:
//!
//! ```rust
//! use pyo3::prelude::*;
//! use pyo3::types::IntoPyDict;
//!
//! fn main() -> PyResult<()> {
//!     let gil = Python::acquire_gil();
//!     let py = gil.python();
//!     let sys = py.import("sys")?;
//!     let version: String = sys.get("version")?.extract()?;
//!
//!     let locals = [("os", py.import("os")?)].into_py_dict(py);
//!     let code = "os.getenv('USER') or os.getenv('USERNAME') or 'Unknown'";
//!     let user: String = py.eval(code, None, Some(&locals))?.extract()?;
//!
//!     println!("Hello {}, I'm Python {}", user, version);
//!     Ok(())
//! }
//! ```

pub use crate::class::*;
pub use crate::conversion::{
    AsPyPointer, FromPy, FromPyObject, FromPyPointer, IntoPy, IntoPyPointer, PyTryFrom, PyTryInto,
    ToBorrowedObject, ToPyObject,
};
pub use crate::err::{PyDowncastError, PyErr, PyErrArguments, PyErrValue, PyResult};
pub use crate::gil::{init_once, GILGuard, GILPool};
pub use crate::instance::{AsPyRef, ManagedPyRef, Py, PyNativeType};
pub use crate::object::PyObject;
pub use crate::objectprotocol::ObjectProtocol;
pub use crate::pyclass::{PyClass, PyClassInitializer, PyClassShell};
pub use crate::python::{prepare_freethreaded_python, Python};
pub use crate::type_object::{type_flags, PyTypeInfo};

// Re-exported for wrap_function
#[doc(hidden)]
pub use paste;
// Re-exported for py_run
#[doc(hidden)]
pub use indoc;
// Re-exported for pymethods
#[doc(hidden)]
pub use inventory;
// Re-exported for the `__wrap` functions
#[doc(hidden)]
pub use libc;
// Re-exported for py_run
#[doc(hidden)]
pub use unindent;

<<<<<<< HEAD
=======
/// Raw ffi declarations for the c interface of python
#[allow(clippy::unknown_clippy_lints)]
#[allow(clippy::missing_safety_doc)]
pub mod ffi;

>>>>>>> 454c7f6e
pub mod buffer;
#[doc(hidden)]
pub mod callback;
pub mod class;
mod conversion;
#[doc(hidden)]
pub mod derive_utils;
mod err;
pub mod exceptions;
/// Raw ffi declarations for the c interface of python
pub mod ffi;
pub mod freelist;
mod gil;
mod instance;
#[macro_use]
mod internal_tricks;
pub mod marshal;
mod object;
mod objectprotocol;
pub mod prelude;
pub mod pyclass;
pub mod pyclass_slots;
mod python;
pub mod type_object;
pub mod types;

/// The proc macros, which are also part of the prelude
pub mod proc_macro {
    pub use pyo3cls::pymodule;
    /// The proc macro attributes
    pub use pyo3cls::{pyclass, pyfunction, pymethods, pyproto};
}

/// Returns a function that takes a [Python] instance and returns a python function.
///
/// Use this together with `#[pyfunction]` and [types::PyModule::add_wrapped].
#[macro_export]
macro_rules! wrap_pyfunction {
    ($function_name: ident) => {{
        &pyo3::paste::expr! { [<__pyo3_get_function_ $function_name>] }
    }};
}

/// Returns a function that takes a [Python] instance and returns a python module.
///
/// Use this together with `#[pymodule]` and [types::PyModule::add_wrapped].
#[macro_export]
macro_rules! wrap_pymodule {
    ($module_name:ident) => {{
        pyo3::paste::expr! {
            &|py| unsafe { pyo3::PyObject::from_owned_ptr(py, [<PyInit_ $module_name>]()) }
        }
    }};
}

/// A convenient macro to execute a Python code snippet, with some local variables set.
///
/// # Example
/// ```
/// use pyo3::{prelude::*, py_run, types::PyList};
/// let gil = Python::acquire_gil();
/// let py = gil.python();
/// let list = PyList::new(py, &[1, 2, 3]);
/// py_run!(py, list, "assert list == [1, 2, 3]");
/// ```
///
/// You can use this macro to test pyfunctions or pyclasses quickly.
///
/// # Example
/// ```
/// use pyo3::{prelude::*, py_run, PyClassShell};
/// #[pyclass]
/// #[derive(Debug)]
/// struct Time {
///     hour: u32,
///     minute: u32,
///     second: u32,
/// }
/// #[pymethods]
/// impl Time {
///     fn repl_japanese(&self) -> String {
///         format!("{}時{}分{}秒", self.hour, self.minute, self.second)
///     }
///     #[getter]
///     fn hour(&self) -> u32 {
///         self.hour
///     }
///     fn as_tuple(&self) -> (u32, u32, u32) {
///         (self.hour, self.minute, self.second)
///     }
/// }
/// let gil = Python::acquire_gil();
/// let py = gil.python();
/// let time = PyClassShell::new_ref(py, Time {hour: 8, minute: 43, second: 16}).unwrap();
/// let time_as_tuple = (8, 43, 16);
/// py_run!(py, time time_as_tuple, r#"
/// assert time.hour == 8
/// assert time.repl_japanese() == "8時43分16秒"
/// assert time.as_tuple() == time_as_tuple
/// "#);
/// ```
///
/// **Note**
/// Since this macro is intended to use for testing, it **causes panic** when
/// [Python::run] returns `Err` internally.
/// If you need to handle failures, please use [Python::run] directly.
///
#[macro_export]
macro_rules! py_run {
    ($py:expr, $($val:ident)+, $code:literal) => {{
        pyo3::py_run_impl!($py, $($val)+, pyo3::indoc::indoc!($code))
    }};
    ($py:expr, $($val:ident)+, $code:expr) => {{
        pyo3::py_run_impl!($py, $($val)+, &pyo3::unindent::unindent($code))
    }};
}

#[macro_export]
#[doc(hidden)]
macro_rules! py_run_impl {
    ($py:expr, $($val:ident)+, $code:expr) => {{
        use pyo3::types::IntoPyDict;
        use pyo3::ToPyObject;
        let d = [$((stringify!($val), $val.to_object($py)),)+].into_py_dict($py);

        $py.run($code, None, Some(d))
            .map_err(|e| {
                e.print($py);
                // So when this c api function the last line called printed the error to stderr,
                // the output is only written into a buffer which is never flushed because we
                // panic before flushing. This is where this hack comes into place
                $py.run("import sys; sys.stderr.flush()", None, None)
                    .unwrap();
            })
            .expect($code)
    }};
}

/// Test readme and user guide
#[doc(hidden)]
pub mod doc_test {
    macro_rules! doc_comment {
        ($x:expr, $($tt:tt)*) => {
            #[doc = $x]
            $($tt)*
        };
    }

    macro_rules! doctest {
        ($x:expr, $y:ident) => {
            doc_comment!(include_str!($x), mod $y {});
        };
    }

    doctest!("../README.md", readme_md);
    doctest!("../guide/src/advanced.md", guide_advanced_md);
    doctest!(
        "../guide/src/building_and_distribution.md",
        guide_building_and_distribution_md
    );
    doctest!("../guide/src/class.md", guide_class_md);
    doctest!("../guide/src/conversions.md", guide_conversions_md);
    doctest!("../guide/src/debugging.md", guide_debugging_md);
    doctest!("../guide/src/exception.md", guide_exception_md);
    doctest!("../guide/src/function.md", guide_function_md);
    doctest!("../guide/src/get_started.md", guide_get_started_md);
    doctest!("../guide/src/module.md", guide_module_md);
    doctest!(
        "../guide/src/python_from_rust.md",
        guide_python_from_rust_md
    );
    doctest!("../guide/src/parallelism.md", guide_parallelism_md);
    doctest!("../guide/src/pypy.md", guide_pypy_md);
    doctest!("../guide/src/rust_cpython.md", guide_rust_cpython_md);
}<|MERGE_RESOLUTION|>--- conflicted
+++ resolved
@@ -147,14 +147,6 @@
 #[doc(hidden)]
 pub use unindent;
 
-<<<<<<< HEAD
-=======
-/// Raw ffi declarations for the c interface of python
-#[allow(clippy::unknown_clippy_lints)]
-#[allow(clippy::missing_safety_doc)]
-pub mod ffi;
-
->>>>>>> 454c7f6e
 pub mod buffer;
 #[doc(hidden)]
 pub mod callback;
@@ -165,6 +157,8 @@
 mod err;
 pub mod exceptions;
 /// Raw ffi declarations for the c interface of python
+#[allow(clippy::unknown_clippy_lints)]
+#[allow(clippy::missing_safety_doc)]
 pub mod ffi;
 pub mod freelist;
 mod gil;
