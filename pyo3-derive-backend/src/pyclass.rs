--- conflicted
+++ resolved
@@ -37,11 +37,7 @@
             // We need the 0 as value for the constant we're later building using quote for when there
             // are no other flags
             flags: vec![parse_quote! {0}],
-<<<<<<< HEAD
-            base: parse_quote! {::pyo3::types::PyAny},
-=======
-            base: parse_quote! {pyo3::types::PyObjectRef},
->>>>>>> d8dc3a17
+            base: parse_quote! {pyo3::types::PyAny},
         }
     }
 }
